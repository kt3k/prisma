--- conflicted
+++ resolved
@@ -45,16 +45,7 @@
         'plugin:jest/recommended',
       ],
       rules: {
-<<<<<<< HEAD
-        "no-shadow": ["error", { hoist: "all" }],
-        "prettier/prettier": "warn",
-        "@typescript-eslint/no-use-before-define": "off",
-        "@typescript-eslint/no-non-null-assertion": "off",
-        "no-useless-escape": "off",
-        "@typescript-eslint/no-explicit-any": "off",
-        "@typescript-eslint/no-var-requires": "off",
-        "@typescript-eslint/no-unsafe-return": "off",
-=======
+        'no-shadow': ['error', { hoist: 'all' }],
         'prettier/prettier': 'warn',
         '@typescript-eslint/no-use-before-define': 'off',
         '@typescript-eslint/no-non-null-assertion': 'off',
@@ -62,7 +53,6 @@
         '@typescript-eslint/no-explicit-any': 'off',
         '@typescript-eslint/no-var-requires': 'off',
         '@typescript-eslint/no-unsafe-return': 'off',
->>>>>>> 1ef4ff96
         // added at 2020/11/26
         '@typescript-eslint/no-unsafe-call': 'off',
         '@typescript-eslint/no-unsafe-member-access': 'off',

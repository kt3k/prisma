{
  "name": "@prisma/client",
  "version": "0.0.0",
  "description": "Prisma Client is an auto-generated, type-safe and modern JavaScript/TypeScript ORM for Node.js that's tailored to your data. Supports MySQL, PostgreSQL, MariaDB, SQLite databases.",
  "keywords": [
    "orm",
    "prisma2",
    "prisma",
    "client",
    "query",
    "database",
    "sql",
    "postgres",
    "postgresql",
    "mysql",
    "sqlite",
    "mariadb",
    "mssql",
    "typescript",
    "query-builder"
  ],
  "main": "index.js",
  "browser": "index-browser.js",
  "types": "index.d.ts",
  "license": "Apache-2.0",
  "engines": {
    "node": ">=12.6"
  },
  "homepage": "https://www.prisma.io",
  "repository": {
    "type": "git",
    "url": "https://github.com/prisma/prisma.git",
    "directory": "packages/client"
  },
  "author": "Tim Suchanek <suchanek@prisma.io>",
  "maintainers": [
    "Joël Galeran <galeran@prisma.io>",
    "Pierre-Antoine Mills <mills@prisma.io>",
    "Alexey Orlenko <orlenko@prisma.io>"
  ],
  "bugs": "https://github.com/prisma/prisma/issues",
  "scripts": {
    "dev": "DEV=true node -r esbuild-register helpers/build.ts",
    "build": "node -r esbuild-register helpers/build.ts",
    "test": "jest --verbose",
    "test-notypes": "jest --verbose --testPathIgnorePatterns src/__tests__/types/types.test.ts",
    "generate": "node scripts/postinstall.js",
    "postinstall": "node scripts/postinstall.js",
    "prepare": "cp scripts/backup-index.js index.js && cp scripts/backup-index.d.ts index.d.ts",
    "prepublishOnly": "pnpm run build"
  },
  "files": [
    "README.md",
    "runtime",
    "scripts",
    "generator-build",
    "index.js",
    "index.d.ts",
    "index-browser.js"
  ],
  "devDependencies": {
    "@microsoft/api-extractor": "7.19.3",
    "@opentelemetry/api": "1.0.3",
    "@prisma/debug": "workspace:*",
    "@prisma/engine-core": "workspace:*",
<<<<<<< HEAD
    "@prisma/engines": "3.12.0-20.174bb836d2319c0d24528304ed22866e180574c7",
    "@prisma/fetch-engine": "3.12.0-20.174bb836d2319c0d24528304ed22866e180574c7",
    "@prisma/generator-helper": "workspace:*",
    "@prisma/get-platform": "3.12.0-20.174bb836d2319c0d24528304ed22866e180574c7",
=======
    "@prisma/engines": "3.12.0-19.e210a2181b57ca56592cf598ed55bdb21a38a9d2",
    "@prisma/fetch-engine": "3.12.0-19.e210a2181b57ca56592cf598ed55bdb21a38a9d2",
    "@prisma/generator-helper": "workspace:*",
    "@prisma/get-platform": "3.12.0-19.e210a2181b57ca56592cf598ed55bdb21a38a9d2",
>>>>>>> 3cd5820d
    "@prisma/migrate": "workspace:*",
    "@prisma/sdk": "workspace:*",
    "@timsuchanek/copy": "1.4.5",
    "@types/debug": "4.1.7",
    "@types/jest": "27.4.1",
    "@types/js-levenshtein": "1.1.1",
    "@types/mssql": "7.1.5",
    "@types/node": "12.20.47",
    "@types/pg": "8.6.5",
    "arg": "5.0.1",
    "benchmark": "2.1.4",
    "chalk": "4.1.2",
    "decimal.js": "10.3.1",
    "esbuild": "0.13.14",
    "execa": "5.1.1",
    "flat-map-polyfill": "0.3.8",
    "fs-monkey": "1.0.3",
    "get-own-enumerable-property-symbols": "3.0.2",
    "indent-string": "4.0.0",
    "is-obj": "2.0.0",
    "is-regexp": "2.1.0",
    "jest": "27.5.1",
    "jest-junit": "13.0.0",
    "js-levenshtein": "1.1.6",
    "klona": "2.0.5",
    "lz-string": "1.4.4",
    "make-dir": "3.1.0",
    "mariadb": "3.0.0",
    "mssql": "8.0.1",
    "pg": "8.7.1",
    "pkg-up": "3.1.0",
    "pluralize": "8.0.0",
    "replace-string": "3.1.0",
    "resolve": "1.22.0",
    "rimraf": "3.0.2",
    "sort-keys": "4.2.0",
    "source-map-support": "0.5.21",
    "sql-template-tag": "4.0.0",
    "stacktrace-parser": "0.1.10",
    "strip-ansi": "6.0.1",
    "strip-indent": "3.0.0",
    "ts-jest": "27.1.3",
    "ts-node": "10.4.0",
    "tsd": "0.19.1",
    "typescript": "4.5.4"
  },
  "peerDependencies": {
    "prisma": "*"
  },
  "peerDependenciesMeta": {
    "prisma": {
      "optional": true
    }
  },
  "dependencies": {
<<<<<<< HEAD
    "@prisma/engines-version": "3.12.0-20.174bb836d2319c0d24528304ed22866e180574c7"
=======
    "@prisma/engines-version": "3.12.0-19.e210a2181b57ca56592cf598ed55bdb21a38a9d2"
>>>>>>> 3cd5820d
  },
  "sideEffects": false
}<|MERGE_RESOLUTION|>--- conflicted
+++ resolved
@@ -63,17 +63,10 @@
     "@opentelemetry/api": "1.0.3",
     "@prisma/debug": "workspace:*",
     "@prisma/engine-core": "workspace:*",
-<<<<<<< HEAD
     "@prisma/engines": "3.12.0-20.174bb836d2319c0d24528304ed22866e180574c7",
     "@prisma/fetch-engine": "3.12.0-20.174bb836d2319c0d24528304ed22866e180574c7",
     "@prisma/generator-helper": "workspace:*",
     "@prisma/get-platform": "3.12.0-20.174bb836d2319c0d24528304ed22866e180574c7",
-=======
-    "@prisma/engines": "3.12.0-19.e210a2181b57ca56592cf598ed55bdb21a38a9d2",
-    "@prisma/fetch-engine": "3.12.0-19.e210a2181b57ca56592cf598ed55bdb21a38a9d2",
-    "@prisma/generator-helper": "workspace:*",
-    "@prisma/get-platform": "3.12.0-19.e210a2181b57ca56592cf598ed55bdb21a38a9d2",
->>>>>>> 3cd5820d
     "@prisma/migrate": "workspace:*",
     "@prisma/sdk": "workspace:*",
     "@timsuchanek/copy": "1.4.5",
@@ -129,11 +122,7 @@
     }
   },
   "dependencies": {
-<<<<<<< HEAD
     "@prisma/engines-version": "3.12.0-20.174bb836d2319c0d24528304ed22866e180574c7"
-=======
-    "@prisma/engines-version": "3.12.0-19.e210a2181b57ca56592cf598ed55bdb21a38a9d2"
->>>>>>> 3cd5820d
   },
   "sideEffects": false
 }